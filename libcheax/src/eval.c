/* Copyright (c) 2022, Antonie Blom
 * 
 * Permission to use, copy, modify, and/or distribute this software for any
 * purpose with or without fee is hereby granted, provided that the above
 * copyright notice and this permission notice appear in all copies.
 * 
 * THE SOFTWARE IS PROVIDED "AS IS" AND THE AUTHOR DISCLAIMS ALL WARRANTIES
 * WITH REGARD TO THIS SOFTWARE INCLUDING ALL IMPLIED WARRANTIES OF
 * MERCHANTABILITY AND FITNESS. IN NO EVENT SHALL THE AUTHOR BE LIABLE FOR
 * ANY SPECIAL, DIRECT, INDIRECT, OR CONSEQUENTIAL DAMAGES OR ANY DAMAGES
 * WHATSOEVER RESULTING FROM LOSS OF USE, DATA OR PROFITS, WHETHER IN AN
 * ACTION OF CONTRACT, NEGLIGENCE OR OTHER TORTIOUS ACTION, ARISING OUT OF
 * OR IN CONNECTION WITH THE USE OR PERFORMANCE OF THIS SOFTWARE.
 */

#include <string.h>

#include "core.h"
#include "err.h"
#include "gc.h"
#include "unpack.h"

typedef struct chx_value (*value_op)(CHEAX *c, struct chx_value in);
static struct chx_list *list_map(CHEAX *c, value_op fn, struct chx_list *lst);
static struct chx_list *list_concat(CHEAX *c, struct chx_list *a, struct chx_list *b);

enum {
	BKQ_ERROR = -1,
	BKQ_VALUE,
	BKQ_SPLICED,
};

static int eval_bkquoted(CHEAX *c,
                         struct chx_value *value,
                         struct chx_list **spliced,
                         struct chx_value quoted,
                         int nest);

void
cheax_exec(CHEAX *c, const char *path)
{
	ASSERT_NOT_NULL_VOID("exec", path);

	FILE *f = fopen(path, "rb");
	if (f == NULL) {
		cheax_throwf(c, CHEAX_EIO, "exec(): failed to open file \"%s\"", path);
		return;
	}

	char shebang[2] = { 0 };
	fread(shebang, 2, 1, f);
	if (shebang[0] == '#' && shebang[1] == '!') {
		while (fgetc(f) != '\n')
			;
	} else {
		ungetc(shebang[1], f);
		ungetc(shebang[0], f);
	}

	int line = 1, pos = 0;

	struct chx_value v;
	while (!cheax_is_nil(v = cheax_read_at(c, f, path, &line, &pos))) {
		cheax_ft(c, pad);
		cheax_eval(c, v);
		cheax_ft(c, pad);
	}

pad:
	fclose(f);
}

<<<<<<< HEAD
static int
eval_args(CHEAX *c, struct chx_value fn_value, struct chx_list *args, struct chx_env *caller_env)
{
	struct chx_func *fn = fn_value.data.as_func;

	int mflags = CHEAX_READONLY;
	if (fn_value.type == CHEAX_FUNC)
		mflags |= CHEAX_EVAL_NODES;

	bool arg_match_ok = cheax_match_in(c, caller_env, fn->args, cheax_list_value(args), mflags);

	if (!arg_match_ok) {
		if (cheax_errno(c) == 0)
			cheax_throwf(c, CHEAX_EMATCH, "invalid (number of) arguments");
		cheax_add_bt(c);
		return -1;
	}

	return 0;
}

static int
eval_func_call(CHEAX *c,
               struct chx_value fn_value,
               struct chx_list *args,
               struct chx_env *pop_stop,
               union chx_eval_out *out)
=======
static struct chx_value
eval_func_call(CHEAX *c, struct chx_value fn_value, struct chx_list *args, bool argeval_override)
>>>>>>> d83c1c4e
{
	struct chx_func *fn = fn_value.data.as_func;
	struct chx_value res = cheax_nil();

	bool call_ok = false;
	int ty = fn_value.type;

	struct chx_env *caller_env = c->env;

	/* set up callee env */
	c->env = fn->lexenv;
	cheax_push_env(c);
	if (cheax_errno(c) != 0) {
		cheax_add_bt(c);
		goto env_fail_pad;
	}

	chx_ref caller_env_ref = cheax_ref_ptr(c, caller_env);

<<<<<<< HEAD
	if (eval_args(c, fn_value, args, caller_env) < 0)
=======
	int mflags = CHEAX_READONLY;
	if (ty == CHEAX_FUNC && !argeval_override)
		mflags |= CHEAX_EVAL_NODES;
	bool arg_match_ok = cheax_match_in(c, prev_env, fn->args, args_val, mflags);

	if (!arg_match_ok) {
		if (cheax_errno(c) == 0)
			cheax_throwf(c, CHEAX_EMATCH, "invalid (number of) arguments");
		cheax_add_bt(c);
>>>>>>> d83c1c4e
		goto pad;

	/* we have a license to pop the caller context */
	if (ty == CHEAX_FUNC) {
		struct chx_env *func_env = c->env;
		c->env = caller_env;

		while (c->env != pop_stop)
			cheax_pop_env(c);

		c->env = func_env;
	}

	if (ty == CHEAX_FUNC && fn->body != NULL) {
		struct chx_list *stat;
		for (stat = fn->body; stat->next != NULL; stat = stat->next) {
			bt_wrap(c, cheax_eval(c, stat->value));
			cheax_ft(c, pad);
		}

		cheax_unref_ptr(c, caller_env, caller_env_ref);
		out->ts.pop_stop = fn->lexenv;
		out->ts.tail = stat->value;
		return CHEAX_TAIL_OUT;
	}

	for (struct chx_list *cons = fn->body; cons != NULL; cons = cons->next) {
		res = bt_wrap(c, cheax_eval(c, cons->value));
		cheax_ft(c, pad);
	}

	call_ok = true;
pad:
	cheax_pop_env(c);
	cheax_unref_ptr(c, caller_env, caller_env_ref);
env_fail_pad:
	c->env = caller_env;
	if (call_ok && ty == CHEAX_MACRO) {
		out->ts.tail = res;
		out->ts.pop_stop = pop_stop;
		return CHEAX_TAIL_OUT;
	}

	out->value = res;
	return CHEAX_VALUE_OUT;
}

static int
eval_env_call(CHEAX *c,
              struct chx_env *env,
              struct chx_list *args,
              struct chx_env *pop_stop,
              union chx_eval_out *out)
{
	cheax_enter_env(c, env);
	if (cheax_errno(c) != 0) {
		out->value = bt_wrap(c, cheax_nil());
		return CHEAX_VALUE_OUT;
	}

	struct chx_value res = cheax_nil();
	for (struct chx_list *cons = args; cons != NULL; cons = cons->next) {
		res = bt_wrap(c, cheax_eval(c, cons->value));
		cheax_ft(c, env_pad);
	}
env_pad:
	cheax_pop_env(c);
	out->value = res;
	return CHEAX_VALUE_OUT;
}

static int
eval_cast(CHEAX *c,
          chx_int head,
          struct chx_list *args,
          struct chx_env *pop_stop,
          union chx_eval_out *out)
{
	struct chx_value cast_arg;
	out->value = (0 == unpack(c, args, ".", &cast_arg))
	           ? bt_wrap(c, cheax_cast(c, cast_arg, head))
	           : cheax_nil();
	return CHEAX_VALUE_OUT;
}

static int
eval_sexpr(CHEAX *c, struct chx_list *input, struct chx_env *pop_stop, union chx_eval_out *out)
{
	if (c->stack_limit > 0 && c->stack_depth >= c->stack_limit) {
		cheax_throwf(c, CHEAX_ESTACK, "stack overflow! (stack limit %d)", c->stack_limit);
		out->value = cheax_nil();
		return CHEAX_VALUE_OUT;
	}

	int res;
	int prev_stack_depth = c->stack_depth++;

	chx_ref input_ref = cheax_ref_ptr(c, input);

	struct chx_value head = cheax_eval(c, input->value);
	cheax_ft(c, pad);
	chx_ref head_ref = cheax_ref(c, head);

	/* should already be cheax_ref()'d further up the
	 * call chain; no need here */
	struct chx_list *was_last_call = c->bt.last_call;
	c->bt.last_call = input;

	struct chx_list *args = input->next;

	switch (head.type) {
	case CHEAX_EXT_FUNC:
		out->value = head.data.as_ext_func->perform.func(c,
		                                                 args,
		                                                 head.data.as_ext_func->info);
		res = CHEAX_VALUE_OUT;
		break;
	case CHEAX_EXT_TAIL_FUNC:
		res = head.data.as_ext_func->perform.tail_func(c,
		                                               args,
		                                               head.data.as_ext_func->info,
		                                               pop_stop,
		                                               out);
		break;

	case CHEAX_FUNC:
	case CHEAX_MACRO:
<<<<<<< HEAD
		res = eval_func_call(c, head, args, pop_stop, out);
=======
		res = eval_func_call(c, head, args, false);
>>>>>>> d83c1c4e
		break;

	case CHEAX_TYPECODE:
		res = eval_cast(c, head.data.as_int, args, pop_stop, out);
		break;

	case CHEAX_ENV:
		res = eval_env_call(c, head.data.as_env, args, pop_stop, out);
		break;

	default:
		cheax_throwf(c, CHEAX_ETYPE, "invalid function call");
		out->value = bt_wrap(c, cheax_nil());
		res = CHEAX_VALUE_OUT;
		break;
	}

	cheax_unref(c, head, head_ref);

	if (res == CHEAX_VALUE_OUT) {
		c->bt.last_call = was_last_call;
		chx_ref res_ref = cheax_ref(c, out->value);
		cheax_gc(c);
		cheax_unref(c, out->value, res_ref);
	}
pad:
	cheax_unref_ptr(c, input, input_ref);
	c->stack_depth = prev_stack_depth;
	return res;
}

static struct chx_list *
list_map(CHEAX *c, value_op fn, struct chx_list *lst)
{
	struct chx_list *res = NULL, **nxt = &res;
	for (; lst !=  NULL; lst = lst->next) {
		*nxt = cheax_list(c, fn(c, lst->value), NULL).data.as_list;
		cheax_ft(c, pad);
		nxt = &(*nxt)->next;
	}
	return res;
pad:
	return NULL;
}

static struct chx_list *
list_concat(CHEAX *c, struct chx_list *a, struct chx_list *b)
{
	if (a == NULL)
		return b;

	struct chx_list *cdr = list_concat(c, a->next, b);
	cheax_ft(c, pad);
	return cheax_list(c, a->value, cdr).data.as_list;
pad:
	return NULL;
}

static struct chx_list *
eval_bkquoted_list(CHEAX *c, struct chx_list *quoted, int nest)
{
	if (quoted == NULL)
		return NULL;

	struct chx_value car;
	struct chx_list *spl_list, *cdr;
	struct chx_value spl_list_value;
	chx_ref car_ref, spl_list_ref;
	switch (eval_bkquoted(c, &car, &spl_list, quoted->value, nest)) {
	case BKQ_VALUE:
		car_ref = cheax_ref(c, car);
		cdr = eval_bkquoted_list(c, quoted->next, nest);
		cheax_unref(c, car, car_ref);
		cheax_ft(c, pad);

		if (has_flag(quoted->rtflags, DEBUG_LIST)) {
			struct debug_info info = ((struct debug_list *)quoted)->info;
			return &debug_list(c, car, (struct chx_list *)cdr, info)->base;
		}

		return cheax_list(c, car, (struct chx_list *)cdr).data.as_list;

	case BKQ_SPLICED:
		spl_list_value = cheax_list_value(spl_list);
		spl_list_ref = cheax_ref(c, spl_list_value);
		cdr = eval_bkquoted_list(c, quoted->next, nest);
		cheax_unref(c, spl_list_value, spl_list_ref);
		cheax_ft(c, pad);

		return (cdr == NULL) ? spl_list : list_concat(c, spl_list, cdr);
	}
pad:
	return NULL;
}

static int
expand_comma(CHEAX *c,
             struct chx_value *value,
             struct chx_list **spliced,
             struct chx_value quoted)
{
	struct chx_value evald = cheax_eval(c, quoted.data.as_quote->value);
	cheax_ft(c, pad);

	switch (quoted.type) {
	case CHEAX_COMMA:
		*value = evald;
		return BKQ_VALUE;

	case CHEAX_SPLICE:
		if (!cheax_is_nil(evald) && evald.type != CHEAX_LIST) {
			cheax_throwf(c, CHEAX_EEVAL, "expected list after ,@");
			return BKQ_ERROR;
		}

		if (spliced != NULL)
			*spliced = evald.data.as_list;
		return BKQ_SPLICED;
	}
pad:
	return BKQ_ERROR;
}

static int
eval_bkquoted_comma(CHEAX *c,
                    struct chx_value *value,
                    struct chx_list **spliced,
                    struct chx_value quoted,
                    int nest)
{
	if (nest <= 0)
		return expand_comma(c, value, spliced, quoted);

	struct chx_value to_comma;
	struct chx_list *splice_to_comma;
	value_op comma = (value_op)((quoted.type == CHEAX_COMMA) ? cheax_comma : cheax_splice);
	switch (eval_bkquoted(c, &to_comma, &splice_to_comma, quoted.data.as_quote->value, nest - 1)) {
	case BKQ_VALUE:
		*value = comma(c, to_comma);
		cheax_ft(c, pad);
		return BKQ_VALUE;

	case BKQ_SPLICED:
		if (spliced != NULL) {
			*spliced = list_map(c, comma, splice_to_comma);
			cheax_ft(c, pad);
		}

		return BKQ_SPLICED;
	}
pad:
	return BKQ_ERROR;
}

static int
eval_bkquoted(CHEAX *c,
              struct chx_value *value,
              struct chx_list **spliced,
              struct chx_value quoted,
              int nest)
{
	struct chx_quote *qt_quoted = NULL;
	int code;
	bool bkquote = false;

	switch (quoted.type) {
	case CHEAX_LIST:
		*value = cheax_list_value(eval_bkquoted_list(c, quoted.data.as_list, nest));
		return BKQ_VALUE;

	case CHEAX_BACKQUOTE:
		bkquote = true;
		/* fall through */
	case CHEAX_QUOTE:
		qt_quoted = (struct chx_quote *)quoted.data.as_quote;
		struct chx_value to_quote;

		code = eval_bkquoted(c, &to_quote, NULL, qt_quoted->value, nest + bkquote);
		if (code != BKQ_VALUE) {
			if (code == BKQ_SPLICED) {
				cheax_throwf(c,
				             CHEAX_EEVAL,
				             "%s expects one argument",
				             bkquote ? "backquote" : "quote");
			}
			return BKQ_ERROR;
		}

		*value = (bkquote ? cheax_backquote : cheax_quote)(c, to_quote);
		cheax_ft(c, pad);
		return BKQ_VALUE;

	case CHEAX_COMMA:
	case CHEAX_SPLICE:
		return eval_bkquoted_comma(c, value, spliced, quoted, nest);

	default:
		*value = quoted;
		return BKQ_VALUE;
	}
pad:
	return BKQ_ERROR;
}

static int
eval(CHEAX *c, struct chx_value input, struct chx_env *pop_stop, union chx_eval_out *out)
{
	struct chx_value res = cheax_nil();
	chx_ref input_ref;
	int code;

	switch (input.type) {
	case CHEAX_ID:
		res = cheax_get(c, input.data.as_id->value);
		break;

	case CHEAX_LIST:
		if (input.data.as_list == NULL)
			break;

		return eval_sexpr(c, input.data.as_list, pop_stop, out);

	case CHEAX_QUOTE:
		res = input.data.as_quote->value;
		break;
	case CHEAX_BACKQUOTE:
		input_ref = cheax_ref(c, input);
		code = eval_bkquoted(c, &res, NULL, input.data.as_quote->value, 0);
		if (code == BKQ_SPLICED)
			cheax_throwf(c, CHEAX_EEVAL, "internal splice error");
		cheax_unref(c, input, input_ref);

		chx_ref res_ref = cheax_ref(c, res);
		cheax_gc(c);
		cheax_unref(c, res, res_ref);
		break;

	case CHEAX_COMMA:
		cheax_throwf(c, CHEAX_EEVAL, "rogue comma");
		break;
	case CHEAX_SPLICE:
		cheax_throwf(c, CHEAX_EEVAL, "rogue ,@");
		break;

	default:
		res = input;
		break;
	}

	out->value = res;
	return CHEAX_VALUE_OUT;
}

struct chx_value
cheax_eval(CHEAX *c, struct chx_value input)
{
	union chx_eval_out out = { 0 };
	struct chx_env *ret_env = c->env;
	struct chx_list *ret_last_call = c->bt.last_call;

	if (eval(c, input, c->env, &out) == CHEAX_VALUE_OUT)
		return out.value;

	struct chx_value res = cheax_nil();
	cheax_ft(c, pad);

	/* we've leapt into a tail call */
	struct chx_list *was_last_call = c->bt.last_call;
	chx_ref last_call_ref = cheax_ref_ptr(c, was_last_call);
	chx_ref ret_last_call_ref = cheax_ref_ptr(c, ret_last_call);
	chx_ref ret_env_ref = cheax_ref_ptr(c, ret_env);

	struct chx_env *pop_stop;
	int tail_lvls = -1;

	if (c->tail_call_elimination) {
		int ek;
		do {
			++tail_lvls;
			pop_stop = out.ts.pop_stop;
			ek = eval(c, out.ts.tail, pop_stop, &out);
			cheax_ft(c, pad2);
		} while (ek == CHEAX_TAIL_OUT);
	} else {
		pop_stop = out.ts.pop_stop;
		out.value = cheax_eval(c, out.ts.tail);
	}

	while (c->env != pop_stop)
		cheax_pop_env(c);

pad2:
	cheax_unref_ptr(c, ret_env, ret_env_ref);
	cheax_unref_ptr(c, was_last_call, last_call_ref);
	cheax_unref_ptr(c, ret_last_call, ret_last_call_ref);
pad:
	if (cheax_errno(c) != 0) {
		if (c->tail_call_elimination)
			bt_add_tail_msg(c, tail_lvls);
		c->bt.last_call = was_last_call;
		cheax_add_bt(c);
	} else {
		res = out.value;
	}

	c->env = ret_env;
	c->bt.last_call = ret_last_call;
	return res;
}

struct chx_value
cheax_apply(CHEAX *c, struct chx_value func, struct chx_list *args)
{
	switch (func.type) {
	case CHEAX_EXT_FUNC:
		return func.data.as_ext_func->perform(c, args, func.data.as_ext_func->info);

	case CHEAX_FUNC:
		return eval_func_call(c, func, args, true);

	default:
		cheax_throwf(c, CHEAX_ETYPE, "apply(): only ExtFunc and Func allowed (got type %d)", func.type);
		return cheax_nil();
	}
}

static bool
match_node(CHEAX *c,
           struct chx_env *env,
           struct chx_value pan_node,
           struct chx_value match_node,
           int flags)
{
	if (has_flag(flags, CHEAX_EVAL_NODES)) {
		struct chx_env *prev_env = c->env;
		chx_ref prev_env_ref = cheax_ref_ptr(c, prev_env);
		c->env = env;

		match_node = cheax_eval(c, match_node);

		cheax_unref_ptr(c, prev_env, prev_env_ref);
		c->env = prev_env;
		cheax_ft(c, pad);
	}

	return cheax_match_in(c, env, pan_node, match_node, flags & ~CHEAX_EVAL_NODES);
pad:
	return false;
}

static bool
match_colon(CHEAX *c,
            struct chx_env *env,
            struct chx_list *pan,
            struct chx_list *match,
            int flags)
{
	if (pan->next == NULL)
		return cheax_match_in(c, env, pan->value, cheax_list_value(match), flags);

	return match != NULL
	    && match_node(c, env, pan->value, match->value, flags)
	    && match_colon(c, env, pan->next, match->next, flags);
}

static bool
match_list(CHEAX *c, struct chx_env *env, struct chx_list *pan, struct chx_list *match, int flags)
{
	if (pan != NULL && pan->value.type == CHEAX_ID
	 && strcmp(pan->value.data.as_id->value, ":") == 0)
	{
		return match_colon(c, env, pan->next, match, flags);
	}

	while (pan != NULL && match != NULL) {
		if (!match_node(c, env, pan->value, match->value, flags))
			return false;

		pan = pan->next;
		match = match->next;
	}

	return (pan == NULL) && (match == NULL);
}

bool
cheax_match_in(CHEAX *c,
               struct chx_env *env,
               struct chx_value pan,
               struct chx_value match,
               int flags)
{
	if (pan.type == CHEAX_ID) {
		if (has_flag(flags, CHEAX_EVAL_NODES) && match.type == CHEAX_LIST) {
			struct chx_env *prev_env = c->env;
			chx_ref prev_env_ref = cheax_ref_ptr(c, prev_env);
			c->env = env;

			struct chx_list *evald_match;
			int res = unpack(c, match.data.as_list, ".*", &evald_match);
			match = cheax_list_value(evald_match);

			cheax_unref_ptr(c, prev_env, prev_env_ref);
			c->env = prev_env;
			if (res < 0)
				return false;
		}

		cheax_def(c, pan.data.as_id->value, match, flags);
		return cheax_errno(c) == 0; /* false if cheax_def() failed */
	}

	if (pan.type != match.type)
		return false;

	switch (pan.type) {
	case CHEAX_LIST:
		return match_list(c, env, pan.data.as_list, match.data.as_list, flags);
	case CHEAX_INT:
	case CHEAX_DOUBLE:
	case CHEAX_BOOL:
	case CHEAX_STRING:
		return cheax_eq(c, pan, match);
	default:
		return false;
	}
}

bool
cheax_match(CHEAX *c, struct chx_value pan, struct chx_value match, int flags)
{
	return cheax_match_in(c, c->env, pan, match, flags);
}

static bool
list_eq(CHEAX *c, struct chx_list *l, struct chx_list *r)
{
	while ((l != NULL) && (r != NULL)) {
		if (!cheax_eq(c, l->value, r->value))
			return false;

		l = l->next;
		r = r->next;
	}

	return (l == NULL) && (r == NULL);
}

bool
cheax_eq(CHEAX *c, struct chx_value l, struct chx_value r)
{
	if (l.type != r.type)
		return false;

	switch (cheax_resolve_type(c, l.type)) {
	case CHEAX_ID:
		return 0 == strcmp(l.data.as_id->value, r.data.as_id->value);
	case CHEAX_INT:
		return l.data.as_int == r.data.as_int;
	case CHEAX_BOOL:
		return (l.data.as_int != 0) == (r.data.as_int != 0);
	case CHEAX_DOUBLE:
		return l.data.as_double == r.data.as_double;
	case CHEAX_LIST:
		return list_eq(c, l.data.as_list, r.data.as_list);
	case CHEAX_EXT_FUNC:
	case CHEAX_EXT_TAIL_FUNC:
		return (l.data.as_ext_func->perform.func == r.data.as_ext_func->perform.func)
		    && (l.data.as_ext_func->info == r.data.as_ext_func->info);
	case CHEAX_QUOTE:
	case CHEAX_BACKQUOTE:
	case CHEAX_COMMA:
	case CHEAX_SPLICE:
		return cheax_eq(c, l.data.as_quote->value, l.data.as_quote->value);
	case CHEAX_STRING:
		return (l.data.as_string->len == r.data.as_string->len)
		    && (0 == memcmp(l.data.as_string->value,
		                    r.data.as_string->value,
		                    r.data.as_string->len));
	case CHEAX_USER_PTR:
	default:
		return l.data.user_ptr == r.data.user_ptr;
	}
}

/*
 *  _           _ _ _   _
 * | |__  _   _(_) | |_(_)_ __  ___
 * | '_ \| | | | | | __| | '_ \/ __|
 * | |_) | |_| | | | |_| | | | \__ \
 * |_.__/ \__,_|_|_|\__|_|_| |_|___/
 *
 */

static struct chx_value
bltn_eval(CHEAX *c, struct chx_list *args, void *info)
{
	struct chx_value arg;
	return (0 == unpack(c, args, ".", &arg))
	     ? bt_wrap(c, cheax_eval(c, arg))
	     : cheax_nil();
}

static int
bltn_case(CHEAX *c,
          struct chx_list *args,
          void *info,
          struct chx_env *pop_stop,
          union chx_eval_out *out)
{
	if (args == NULL) {
		cheax_throwf(c, CHEAX_EMATCH, "invalid case");
		out->value = bt_wrap(c, cheax_nil());
		return CHEAX_VALUE_OUT;
	}

	struct chx_value what = cheax_eval(c, args->value);
	cheax_ft(c, pad);

	/* pattern-value-pair */
	for (struct chx_list *pvp = args->next; pvp != NULL; pvp = pvp->next) {
		struct chx_value pair = pvp->value;
		if (pair.type != CHEAX_LIST || pair.data.as_list == NULL) {
			cheax_throwf(c, CHEAX_EMATCH, "pattern-value pair expected");
			out->value = bt_wrap(c, cheax_nil());
			return CHEAX_VALUE_OUT;
		}

		struct chx_list *cons_pair = pair.data.as_list;
		struct chx_value pan = cons_pair->value;

		cheax_push_env(c);
		cheax_ft(c, pad);

		if (!cheax_match(c, pan, what, CHEAX_READONLY)) {
			cheax_pop_env(c);
			continue;
		}

		/* pattern matches! */

		if (cons_pair->next == NULL)
			goto pad;

		struct chx_list *stat;
		for (stat = cons_pair->next; stat->next != NULL; stat = stat->next) {
			bt_wrap(c, cheax_eval(c, stat->value));
			cheax_ft(c, pad2);
		}

		out->ts.tail = stat->value;
		out->ts.pop_stop = pop_stop;
		return CHEAX_TAIL_OUT;
pad2:
		cheax_pop_env(c);
		goto pad;
	}

	cheax_throwf(c, CHEAX_EMATCH, "non-exhaustive pattern");
	cheax_add_bt(c);
pad:
	out->value = cheax_nil();
	return CHEAX_VALUE_OUT;
}

<<<<<<< HEAD
static int
bltn_cond(CHEAX *c,
          struct chx_list *args,
          void *info,
          struct chx_env *pop_stop,
          union chx_eval_out *out)
=======
static struct chx_value
bltn_apply(CHEAX *c, struct chx_list *args, void *info)
{
	struct chx_value func;
	struct chx_list *list;
	return (0 == unpack(c, args, "[lp]c", &func, &list))
	     ? bt_wrap(c, cheax_apply(c, func, list))
	     : cheax_nil();
}

static struct chx_value
bltn_cond(CHEAX *c, struct chx_list *args, void *info)
>>>>>>> d83c1c4e
{
	/* test-value-pair */
	for (struct chx_list *tvp = args; tvp != NULL; tvp = tvp->next) {
		struct chx_value pair = tvp->value;
		if (pair.type != CHEAX_LIST || pair.data.as_list == NULL) {
			cheax_throwf(c, CHEAX_EMATCH, "test-value pair expected");
			goto pad;
		}

		struct chx_list *cons_pair = pair.data.as_list;
		struct chx_value test = cons_pair->value;

		test = cheax_eval(c, test);
		cheax_ft(c, pad);
		if (test.type != CHEAX_BOOL) {
			cheax_throwf(c, CHEAX_ETYPE, "test must have boolean value");
			cheax_add_bt(c);
			break;
		}

		if (test.data.as_int == 0)
			continue;

		/* we have a match! */
		cheax_push_env(c);
		cheax_ft(c, pad);

		if (cons_pair->next == NULL)
			goto pad2;

		struct chx_list *stat;
		for (stat = cons_pair->next; stat->next != NULL; stat = stat->next) {
			bt_wrap(c, cheax_eval(c, stat->value));
			cheax_ft(c, pad2);
		}

		out->ts.tail = stat->value;
		out->ts.pop_stop = pop_stop;
		return CHEAX_TAIL_OUT;
pad2:
		cheax_pop_env(c);
		break;
	}

pad:
	out->value = cheax_nil();
	return CHEAX_VALUE_OUT;
}

static struct chx_value
bltn_eq(CHEAX *c, struct chx_list *args, void *info)
{
	struct chx_value l, r;
	return (0 == unpack(c, args, "..", &l, &r))
	     ? bt_wrap(c, cheax_bool(cheax_eq(c, l, r)))
	     : cheax_nil();
}

static struct chx_value
bltn_ne(CHEAX *c, struct chx_list *args, void *info)
{
	struct chx_value l, r;
	return (0 == unpack(c, args, "..", &l, &r))
	     ? bt_wrap(c, cheax_bool(!cheax_eq(c, l, r)))
	     : cheax_nil();
}

void
export_eval_bltns(CHEAX *c)
{
<<<<<<< HEAD
	cheax_defmacro(c, "eval", bltn_eval, NULL);
	cheax_deftailmacro(c, "case", bltn_case, NULL);
	cheax_deftailmacro(c, "cond", bltn_cond, NULL);
	cheax_defmacro(c, "=",    bltn_eq,   NULL);
	cheax_defmacro(c, "!=",   bltn_ne,   NULL);
=======
	cheax_defmacro(c, "eval",  bltn_eval,  NULL);
	cheax_defmacro(c, "apply", bltn_apply, NULL);
	cheax_defmacro(c, "case",  bltn_case,  NULL);
	cheax_defmacro(c, "cond",  bltn_cond,  NULL);
	cheax_defmacro(c, "=",     bltn_eq,    NULL);
	cheax_defmacro(c, "!=",    bltn_ne,    NULL);
>>>>>>> d83c1c4e
}<|MERGE_RESOLUTION|>--- conflicted
+++ resolved
@@ -70,14 +70,17 @@
 	fclose(f);
 }
 
-<<<<<<< HEAD
-static int
-eval_args(CHEAX *c, struct chx_value fn_value, struct chx_list *args, struct chx_env *caller_env)
+static int
+eval_args(CHEAX *c,
+          struct chx_value fn_value,
+          struct chx_list *args,
+          struct chx_env *caller_env,
+          bool argeval_override)
 {
 	struct chx_func *fn = fn_value.data.as_func;
 
 	int mflags = CHEAX_READONLY;
-	if (fn_value.type == CHEAX_FUNC)
+	if (fn_value.type == CHEAX_FUNC && !argeval_override)
 		mflags |= CHEAX_EVAL_NODES;
 
 	bool arg_match_ok = cheax_match_in(c, caller_env, fn->args, cheax_list_value(args), mflags);
@@ -97,11 +100,8 @@
                struct chx_value fn_value,
                struct chx_list *args,
                struct chx_env *pop_stop,
-               union chx_eval_out *out)
-=======
-static struct chx_value
-eval_func_call(CHEAX *c, struct chx_value fn_value, struct chx_list *args, bool argeval_override)
->>>>>>> d83c1c4e
+               union chx_eval_out *out,
+               bool argeval_override)
 {
 	struct chx_func *fn = fn_value.data.as_func;
 	struct chx_value res = cheax_nil();
@@ -121,19 +121,7 @@
 
 	chx_ref caller_env_ref = cheax_ref_ptr(c, caller_env);
 
-<<<<<<< HEAD
-	if (eval_args(c, fn_value, args, caller_env) < 0)
-=======
-	int mflags = CHEAX_READONLY;
-	if (ty == CHEAX_FUNC && !argeval_override)
-		mflags |= CHEAX_EVAL_NODES;
-	bool arg_match_ok = cheax_match_in(c, prev_env, fn->args, args_val, mflags);
-
-	if (!arg_match_ok) {
-		if (cheax_errno(c) == 0)
-			cheax_throwf(c, CHEAX_EMATCH, "invalid (number of) arguments");
-		cheax_add_bt(c);
->>>>>>> d83c1c4e
+	if (eval_args(c, fn_value, args, caller_env, argeval_override) < 0)
 		goto pad;
 
 	/* we have a license to pop the caller context */
@@ -261,11 +249,7 @@
 
 	case CHEAX_FUNC:
 	case CHEAX_MACRO:
-<<<<<<< HEAD
-		res = eval_func_call(c, head, args, pop_stop, out);
-=======
-		res = eval_func_call(c, head, args, false);
->>>>>>> d83c1c4e
+		res = eval_func_call(c, head, args, pop_stop, out, false);
 		break;
 
 	case CHEAX_TYPECODE:
@@ -519,14 +503,68 @@
 	return CHEAX_VALUE_OUT;
 }
 
-struct chx_value
-cheax_eval(CHEAX *c, struct chx_value input)
+typedef int (*tail_evaluator)(CHEAX *c,
+                              void *input_info,
+                              struct chx_env *pop_stop,
+                              union chx_eval_out *out);
+
+static int
+value_evaluator(CHEAX *c, void *input_info, struct chx_env *pop_stop, union chx_eval_out *out)
+{
+	struct chx_value val = *(struct chx_value *)input_info;
+	return eval(c, val, pop_stop, out);
+}
+
+struct apply_func_info {
+	struct chx_value func;
+	struct chx_list *args;
+};
+
+static int
+apply_func_evaluator(CHEAX *c, void *input_info, struct chx_env *pop_stop, union chx_eval_out *out)
+{
+	struct apply_func_info afi = *(struct apply_func_info *)input_info;
+	struct chx_value func = afi.func;
+	struct chx_list *args = afi.args;
+
+	int res;
+	switch (func.type) {
+	case CHEAX_EXT_FUNC:
+		out->value = func.data.as_ext_func->perform.func(c,
+		                                                 args,
+		                                                 func.data.as_ext_func->info);
+		res = CHEAX_VALUE_OUT;
+		break;
+	case CHEAX_EXT_TAIL_FUNC:
+		res = func.data.as_ext_func->perform.tail_func(c,
+		                                               args,
+		                                               func.data.as_ext_func->info,
+		                                               pop_stop,
+		                                               out);
+		break;
+
+	case CHEAX_FUNC:
+		res = eval_func_call(c, func, args, pop_stop, out, true);
+		break;
+
+	default:
+		cheax_throwf(c, CHEAX_EEVAL, "apply_func_evaluator(): internal error");
+		out->value = cheax_nil();
+		res = CHEAX_VALUE_OUT;
+		break;
+	}
+
+	return res;
+}
+
+static struct chx_value
+wrap_tail_eval(CHEAX *c, tail_evaluator initial_eval, void *input_info)
 {
 	union chx_eval_out out = { 0 };
 	struct chx_env *ret_env = c->env;
 	struct chx_list *ret_last_call = c->bt.last_call;
 
-	if (eval(c, input, c->env, &out) == CHEAX_VALUE_OUT)
+	if (initial_eval(c, input_info, c->env, &out) == CHEAX_VALUE_OUT)
 		return out.value;
 
 	struct chx_value res = cheax_nil();
@@ -577,14 +615,21 @@
 }
 
 struct chx_value
+cheax_eval(CHEAX *c, struct chx_value input)
+{
+	return wrap_tail_eval(c, value_evaluator, &input);
+}
+
+struct chx_value
 cheax_apply(CHEAX *c, struct chx_value func, struct chx_list *args)
 {
+	struct apply_func_info afi = { func, args };
+
 	switch (func.type) {
 	case CHEAX_EXT_FUNC:
-		return func.data.as_ext_func->perform(c, args, func.data.as_ext_func->info);
-
+	case CHEAX_EXT_TAIL_FUNC:
 	case CHEAX_FUNC:
-		return eval_func_call(c, func, args, true);
+		return wrap_tail_eval(c, apply_func_evaluator, &afi);
 
 	default:
 		cheax_throwf(c, CHEAX_ETYPE, "apply(): only ExtFunc and Func allowed (got type %d)", func.type);
@@ -831,27 +876,43 @@
 	return CHEAX_VALUE_OUT;
 }
 
-<<<<<<< HEAD
+static int
+bltn_apply(CHEAX *c,
+           struct chx_list *args,
+           void *info,
+           struct chx_env *pop_stop,
+           union chx_eval_out *out)
+{
+	struct chx_value func;
+	struct chx_list *list;
+	if (unpack(c, args, "[lpt]c", &func, &list) < 0) {
+		out->value = cheax_nil();
+		return CHEAX_VALUE_OUT;
+	}
+
+	int res = CHEAX_VALUE_OUT;
+	struct apply_func_info afi = { func, list };
+
+	switch (func.type) {
+	case CHEAX_EXT_FUNC:
+	case CHEAX_EXT_TAIL_FUNC:
+	case CHEAX_FUNC:
+		res = apply_func_evaluator(c, &afi, pop_stop, out);
+		break;
+	}
+
+	if (cheax_errno(c) != 0)
+		cheax_add_bt(c);
+
+	return res;
+}
+
 static int
 bltn_cond(CHEAX *c,
           struct chx_list *args,
           void *info,
           struct chx_env *pop_stop,
           union chx_eval_out *out)
-=======
-static struct chx_value
-bltn_apply(CHEAX *c, struct chx_list *args, void *info)
-{
-	struct chx_value func;
-	struct chx_list *list;
-	return (0 == unpack(c, args, "[lp]c", &func, &list))
-	     ? bt_wrap(c, cheax_apply(c, func, list))
-	     : cheax_nil();
-}
-
-static struct chx_value
-bltn_cond(CHEAX *c, struct chx_list *args, void *info)
->>>>>>> d83c1c4e
 {
 	/* test-value-pair */
 	for (struct chx_list *tvp = args; tvp != NULL; tvp = tvp->next) {
@@ -922,18 +983,10 @@
 void
 export_eval_bltns(CHEAX *c)
 {
-<<<<<<< HEAD
 	cheax_defmacro(c, "eval", bltn_eval, NULL);
-	cheax_deftailmacro(c, "case", bltn_case, NULL);
-	cheax_deftailmacro(c, "cond", bltn_cond, NULL);
+	cheax_deftailmacro(c, "apply", bltn_apply, NULL);
+	cheax_deftailmacro(c, "case",  bltn_case,  NULL);
+	cheax_deftailmacro(c, "cond",  bltn_cond,  NULL);
 	cheax_defmacro(c, "=",    bltn_eq,   NULL);
 	cheax_defmacro(c, "!=",   bltn_ne,   NULL);
-=======
-	cheax_defmacro(c, "eval",  bltn_eval,  NULL);
-	cheax_defmacro(c, "apply", bltn_apply, NULL);
-	cheax_defmacro(c, "case",  bltn_case,  NULL);
-	cheax_defmacro(c, "cond",  bltn_cond,  NULL);
-	cheax_defmacro(c, "=",     bltn_eq,    NULL);
-	cheax_defmacro(c, "!=",    bltn_ne,    NULL);
->>>>>>> d83c1c4e
 }