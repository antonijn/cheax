--- conflicted
+++ resolved
@@ -105,24 +105,15 @@
 		cheax_defmacro(c, "gc", builtin_gc);
 }
 
-<<<<<<< HEAD
 /* Calls cheax_ref() on all unpacked args, doesn't unref() on failure.
  * Returns the number of arguments unpacked. */
-static int vunpack_args(CHEAX *c,
-                        const char *fname,
-                        struct chx_list *args,
-                        bool eval_args,
-                        int num,
-                        va_list ap)
-=======
-static bool
-vunpack_args_condeval(CHEAX *c,
-                      const char *fname,
-                      struct chx_list *args,
-                      bool eval_args,
-                      int num,
-                      va_list ap)
->>>>>>> e26ba809
+static int
+vunpack_args(CHEAX *c,
+             const char *fname,
+             struct chx_list *args,
+             bool eval_args,
+             int num,
+             va_list ap)
 {
 	int i;
 	for (i = 0; i < num; ++i) {
@@ -150,51 +141,20 @@
 pad:
 	return i;
 }
-<<<<<<< HEAD
 
 /* Does not cheax_ref() any unpacked arguments */
-static bool unpack_args(CHEAX *c,
-                        const char *fname,
-                        struct chx_list *args,
-                        bool eval_args,
-                        int num, ...)
-=======
 static bool
-unpack_args_condeval(CHEAX *c,
-                     const char *fname,
-                     struct chx_list *args,
-                     bool eval_args,
-                     int num, ...)
->>>>>>> e26ba809
+unpack_args(CHEAX *c,
+            const char *fname,
+            struct chx_list *args,
+            bool eval_args,
+            int num, ...)
 {
 	va_list ap;
 	va_start(ap, num);
 	int res = vunpack_args(c, fname, args, eval_args, num, ap);
 	va_end(ap);
 
-<<<<<<< HEAD
-=======
-	return res;
-}
-
-static bool
-vunpack_args(CHEAX *c,
-             const char *fname,
-             struct chx_list *args,
-             int num,
-             va_list ap)
-{
-	return vunpack_args_condeval(c, fname, args, true, num, ap);
-}
-static bool
-unpack_args(CHEAX *c,
-            const char *fname,
-            struct chx_list *args,
-            int num,
-            ...)
-{
-	va_list ap;
->>>>>>> e26ba809
 	va_start(ap, num);
 	for (int i = 0; i < res; ++i)
 		cheax_unref(c, *va_arg(ap, struct chx_value **));
@@ -425,8 +385,8 @@
 	return &cheax_list(c, head, (struct chx_list *)tail)->base;
 }
 
-<<<<<<< HEAD
-static struct chx_value *builtin_gc(CHEAX *c, struct chx_list *args)
+static struct chx_value *
+builtin_gc(CHEAX *c, struct chx_list *args)
 {
 	if (unpack_args(c, "gc", args, false, 0))
 		cheax_force_gc(c);
@@ -434,11 +394,8 @@
 	return NULL;
 }
 
-static struct chx_value *builtin_get_type(CHEAX *c, struct chx_list *args)
-=======
 static struct chx_value *
 builtin_get_type(CHEAX *c, struct chx_list *args)
->>>>>>> e26ba809
 {
 	struct chx_value *val;
 	if (!unpack_args(c, "get-type", args, true, 1, &val))
