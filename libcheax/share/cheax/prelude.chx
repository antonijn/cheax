; Copyright (c) 2020, Antonie Blom
;
; Permission to use, copy, modify, and/or distribute this software for any
; purpose with or without fee is hereby granted, provided that the above
; copyright notice and this permission notice appear in all copies.
;
; THE SOFTWARE IS PROVIDED "AS IS" AND THE AUTHOR DISCLAIMS ALL WARRANTIES
; WITH REGARD TO THIS SOFTWARE INCLUDING ALL IMPLIED WARRANTIES OF
; MERCHANTABILITY AND FITNESS. IN NO EVENT SHALL THE AUTHOR BE LIABLE FOR
; ANY SPECIAL, DIRECT, INDIRECT, OR CONSEQUENTIAL DAMAGES OR ANY DAMAGES
; WHATSOEVER RESULTING FROM LOSS OF USE, DATA OR PROFITS, WHETHER IN AN
; ACTION OF CONTRACT, NEGLIGENCE OR OTHER TORTIOUS ACTION, ARISING OUT OF
; OR IN CONNECTION WITH THE USE OR PERFORMANCE OF THIS SOFTWARE.

(def defmacro (macro (: name args body) `(def ,name (macro ,args ,@body))))
(defmacro defun      (: name args body) `(def ,name (fn    ,args ,@body)))

(defmacro if   (c t e) `(cond (,c ,t) (true ,e)))
(defmacro when   (c t) `(cond (,c ,t)))
(defmacro unless (c t) `(cond (,c ()) (true ,t)))
(defun    not      (x)  (cond (x false) (true true)))
(defmacro and    (a b) `(if ,a   ,b false))
(defmacro or     (a b) `(if ,a true    ,b))

(defmacro do body `(let () ,@body))

(defun any-of? (ty-in types)
  (case types
    ((: ty tys) (or (= ty-in ty) (any-of? ty-in tys)))
    (()         false)))
(defmacro type-assert (: symbol types)
 `(unless (any-of? (type-of ,symbol) (list ,@types))
    (throw ETYPE (format "`{}' must have type {}" ',symbol (join ',types " or ")))))

(def nil ())

(def List        (type-of '(0)))
(def ID          (type-of 'a))
(def Int         (type-of 0))
(def Double      (type-of 0.0))
(def Bool        (type-of true))
(def Func        (type-of (fn () ())))
(def Macro       (type-of (macro () ())))
(def ExtFunc     (type-of type-of))
(def ExtTailFunc (type-of case))
(def Quote       (type-of ''0))
(def BackQuote   (type-of '`0))
(def String      (type-of ""))
(def Env         (type-of ((fn () (env)))))

(defsym iota
  (var _iota 0)
  (defget (let ((res _iota)) (set _iota (+ res 1)) res))
  (defset
    (type-assert value Int)
    (set _iota value)))

(defun unsafe-map (f xs)
  (case xs
    (() ())
    ((: z zs) (: (f z) (unsafe-map f zs)))))
(defun map (f xs)
  (type-assert f Func ExtFunc)
  (type-assert xs List)
  (unsafe-map f xs))

(defun head ((: x _)) x)
(defun tail ((: _ xs)) xs)
(defun last ((: x xs))
  (case xs
    (() x)
    (_  (last xs))))

(defun list args args)

(defun filter (p xs)
  (type-assert p Func ExtFunc)
  (type-assert xs List)
  (reverse (foldl (fn (ts t) (if (p t) (: t ts) ts)) () xs)))

(defun unsafe-any? (p xs)
  (case xs
    (() false)
    ((: y ys) (if (p y) true (unsafe-any? p ys)))))
(defun any? (p xs)
  (type-assert p Func ExtFunc)
  (type-assert xs List)
  (unsafe-any? p xs))

(defun unsafe-all? (p xs)
  (case xs
    (() true)
    ((: y ys) (and (p y) (unsafe-all? p ys)))))
(defun all? (p xs)
  (type-assert p Func ExtFunc)
  (type-assert xs List)
  (unsafe-all? p xs))

(defun unsafe-foldr (f start lst)
  (case lst
    (() start)
    ((: z zs) (f z (unsafe-foldr f start zs)))))
(defun foldr (f start lst)
  (type-assert f Func ExtFunc)
  (type-assert lst List)
  (unsafe-foldr f start lst))

(defun unsafe-foldl (f start lst)
  (case lst
    (() start)
    ((: z zs) (unsafe-foldl f (f start z) zs))))
(defun foldl (f start lst)
  (type-assert f Func ExtFunc)
  (type-assert lst List)
  (unsafe-foldl f start lst))

(defun element? (e xs)
  (any? (fn (x) (= e x)) xs))

(defun unsafe-strfind (e s acc)
  (cond
    ((prefix? e s) acc)
    ((= s "")      nil)
    (true          (unsafe-strfind e (substr s 1) (+ acc 1)))))
(defun unsafe-find (e xs acc)
  (case xs
    ((: y ys)
      (if (= e y)
        acc
        (unsafe-find e ys (+ acc 1))))
    (() nil)))
(defun find (e xs)
  (if (= (type-of xs) String)
    (do (type-assert e String)
        (unsafe-strfind e xs 0))
    (do (type-assert xs List)
        (unsafe-find e xs 0))))

(defun zip-with (: op args)
  (case args
    ((as ()) ())
    ((() bs) ())
    (((: a as) (: b bs)) (: (op a b) (zip-with op as bs)))))
(defun zip (xs ys)
  (zip-with list xs ys))

(defun ++helper (xs ys)
  (case xs
    ((: z zs) (: z (++helper zs ys)))
    (() ys)))
(defun ++ (xs ys)
  (if (= (type-of xs) String)
    (do (type-assert ys String)
        (format "{}{}" xs ys))
    (do (type-assert xs List)
        (type-assert ys List)
        (case ys
          (() xs)
          (_  (++helper xs ys))))))

(defun concat (xs) (foldl ++ () xs))
(defun strcat (xs) (foldl ++ "" xs))
(defun append args (concat args))

(defun rev-helper (xs ys)
  (case xs
    (() ys)
    ((: z zs) (rev-helper zs (: z ys)))))
(defun reverse (xs)
  (type-assert xs List)
  (rev-helper xs ()))

(defun tree-insert (x tree cmp)
  (case tree
    (() (list nil x nil))
    ((l v r)
      (if (< (cmp x v) 0)
        (list (tree-insert x l cmp) v r)
        (list l v (tree-insert x r cmp))))))

(defun list-to-tree (lst cmp)
  (foldl (fn (a b) (tree-insert a b cmp)) () lst))

(defun tree-to-list (tree res)
  (case tree
    (()      res)
    ((l v r) (tree-to-list l (: v (tree-to-list r res))))))

(defun compare (a b)
  (cond
    ((< a b) -1)
    ((> a b)  1)
    (true     0)))

(defun sort-by (lst cmp)
  (type-assert lst List)
  (type-assert cmp Func ExtFunc)
  (tree-to-list (list-to-tree lst cmp) ()))
(defun sort (xs) (sort-by xs compare))
(defun sort-as (xs key)
  (type-assert key Func ExtFunc)
  (let ((tups (map (fn (x) (list x (key x))) xs)))
    (map (fn ((a b)) b) (sort-by tups (fn ((al bl) (ar br)) (compare bl br))))))

(defun length (xs) (foldl (fn (_ l) (+ 1 l)) 0 xs))

(defun unsafe-!! (xs i orig-i)
  (case xs
    ((: y ys) (if (= i 0) y (unsafe-!! ys (- i 1) orig-i)))
    (() (throw EINDEX (format "index {} out of bounds" orig-i)))))
(defun !! (xs i)
  (type-assert xs List)
  (type-assert i Int)
  (when (< i 0)
    (throw EINDEX (format "expected non-negative index (got {})" i)))
  (unsafe-!! xs i i))

(defun list-prefix? (pfx arg)
  (case pfx
    ((: p ps)
      (case arg
        ((: a as) (and (= p a) (list-prefix? ps as)))
        (()       false)))
    (() true)))
(defun prefix? (pfx arg)
  (if (= (type-of pfx) String)
    (do (type-assert arg String)
        (let ((n (string-length pfx)))
          (and (<= n (string-length arg)) (= pfx (substr arg 0 n)))))
    (do (type-assert pfx List)
        (type-assert arg List)
        (list-prefix? pfx arg))))

(defun suffix? (sfx arg)
  (if (= (type-of sfx) String)
    (do (type-assert arg String)
        (let ((n (string-length sfx)) (m (string-length arg)))
          (and (<= n m) (= sfx (substr arg (- m n))))))
    (do (type-assert sfx List)
        (type-assert arg List)
        (list-prefix? (reverse sfx) (reverse arg)))))

(defun show (arg) (format "{!s}" arg))
(defun repr (arg) (format "{!r}" arg))

(defun unsafe-split (s at)
  (case (find at s)
    (() (list s))
    (n  (: (substr s 0 n) (unsafe-split (substr s (+ n (string-length at))) at)))))
(defun split (s at)
  (type-assert s String)
  (type-assert at String)
  (unsafe-split s at))

(defun unsafe-join (xs j)
  (case xs
    ((y)      (show y))
    ((: y ys) (format "{}{}{}" y j (unsafe-join ys j)))
    (()       "")))
(defun join (xs j)
  (type-assert xs List)
  (type-assert j String)
  (unsafe-join xs j))

(defun read () (read-from stdin))
(defun print (arg) (print-to stdout arg))
(defun put (arg) (put-to stdout arg))
(defun get-line () (get-line-from stdin))
(defun get-byte () (get-byte-from stdin))

(defun sum (args) (foldl + 0 args))
(defun product (args) (foldl * 1 args))

(defun ~ (x) (- 0 x))

(defun ..helper (from to step fin acc)
  (if (fin from to)
<<<<<<< HEAD
    acc
    (..helper from (- to step) step fin (: to acc))))
(defun .. (from to)
  (type-assert from Int)
  (type-assert to Int)
  (if (<= from to)
    (..helper from to  1 > ())
    (..helper from to -1 < ())))
=======
    ()
    (: from (..helper (+ from step) to step fin))))
(defun .. args
  (case args
    ((from to)
      (type-assert from Int)
      (type-assert to Int)
      (if (<= from to)
        (..helper from to  1 >)
        (..helper from to -1 <)))
    ((n)
      (type-assert n Int)
      (cond
        ((> n 0) (.. 1 n))
        ((= n 0) ())
        (true    (throw EVALUE "`n' must be non-negative"))))))
>>>>>>> 00e4b4aa

(defun maximum ((: x xs))
  (foldl (fn (a b) (if (> a b) a b)) x xs))
(defun minimum ((: x xs))
  (foldl (fn (a b) (if (< a b) a b)) x xs))

(defun max args (maximum args))
(defun min args (minimum args))

(defun clamp (x a b)
  (type-assert x Int Double)
  (type-assert a Int Double)
  (type-assert b Int Double)
  (cond
    ((< x a) a)
    ((> x b) b)
    (true    x)))
(defun lerp (a b t)
  (type-assert a Int Double)
  (type-assert b Int Double)
  (type-assert t Int Double)
  (+ a (* t (- b a))))<|MERGE_RESOLUTION|>--- conflicted
+++ resolved
@@ -275,33 +275,22 @@
 
 (defun ..helper (from to step fin acc)
   (if (fin from to)
-<<<<<<< HEAD
     acc
     (..helper from (- to step) step fin (: to acc))))
-(defun .. (from to)
-  (type-assert from Int)
-  (type-assert to Int)
-  (if (<= from to)
-    (..helper from to  1 > ())
-    (..helper from to -1 < ())))
-=======
-    ()
-    (: from (..helper (+ from step) to step fin))))
 (defun .. args
   (case args
     ((from to)
       (type-assert from Int)
       (type-assert to Int)
       (if (<= from to)
-        (..helper from to  1 >)
-        (..helper from to -1 <)))
+        (..helper from to  1 > ())
+        (..helper from to -1 < ())))
     ((n)
       (type-assert n Int)
       (cond
-        ((> n 0) (.. 1 n))
+        ((> n 0) (..helper 1 n 1 > ()))
         ((= n 0) ())
         (true    (throw EVALUE "`n' must be non-negative"))))))
->>>>>>> 00e4b4aa
 
 (defun maximum ((: x xs))
   (foldl (fn (a b) (if (> a b) a b)) x xs))
